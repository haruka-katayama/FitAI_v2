# app/services/meal_service.py - 修正版

from datetime import datetime, timezone, timedelta
from typing import Dict, List, Any
from app.database.firestore import user_doc
from app.database.bigquery import bq_client
<<<<<<< HEAD
=======
from google.cloud import bigquery
>>>>>>> 90f3b020
from app.config import settings
from app.utils.date_utils import to_when_date_str

async def meals_last_n_days(n: int = 7, user_id: str = "demo") -> Dict[str, List[Dict[str, Any]]]:
    """
    直近n日分の食事を日付キーで返す:
    { "YYYY-MM-DD": [ {text,kcal,when,source}, ... ], ... }
    """
    tz_today = datetime.now(timezone.utc).astimezone().date()
    start_date = (tz_today - timedelta(days=n-1)).strftime("%Y-%m-%d")
    end_date   = tz_today.strftime("%Y-%m-%d")

    q = (user_doc(user_id)
         .collection("meals")
         .where("when_date", ">=", start_date)
         .where("when_date", "<=", end_date)
         .order_by("when_date"))

    result: Dict[str, List[Dict[str, Any]]] = {}
    for snap in q.stream():
        d = snap.to_dict()
        key = d.get("when_date") or (d.get("when", "")[:10])
        result.setdefault(key, []).append({
            "text": d.get("text", ""),
            "kcal": d.get("kcal"),
            "when": d.get("when"),
            "source": d.get("source"),
        })
    return result

def save_meal_to_stores(meal_data: Dict[str, Any], user_id: str = "demo") -> Dict[str, Any]:
    """食事データをFirestoreとBigQueryに保存（重複排除機能付き）"""

    # 重複排除キーを生成し、保存前に存在チェック
    dedup_key = create_meal_dedup_key(meal_data, user_id)
    meals = user_doc(user_id).collection("meals")
    doc_ref = meals.document(dedup_key)

    try:
        if doc_ref.get().exists:
            # 既に登録済みの場合は保存をスキップ
            return {
                "ok": True,
                "firestore": {"ok": True, "skipped": True},
                "bigquery": {"ok": True, "skipped": True},
                "dedup_key": dedup_key,
                "timestamp_used": None,
                "dedup_info": {
                    "user_id": user_id,
                    "when_date": meal_data["when_date"],
                    "text_preview": meal_data["text"][:50] + "..." if len(meal_data["text"]) > 50 else meal_data["text"]
                }
            }
    except Exception as e:
        # チェックに失敗しても保存は試みる
        print(f"[WARN] Firestore dedup check failed: {e}")

    # 共通のタイムスタンプを生成（重複排除とデータ整合性のため）
    current_time = datetime.now(timezone.utc).isoformat()

    # Firestore保存用データ（created_atを統一、dedup_keyも保持）
    firestore_data = {**meal_data, "created_at": current_time, "dedup_key": dedup_key}

    try:
        # Firestore保存
        doc_ref.set(firestore_data)
        firestore_result = {"ok": True}
    except Exception as e:
        print(f"[ERROR] Firestore meal save failed: {e}")
        firestore_result = {"ok": False, "error": str(e)}

    # BigQuery保存用データ（ingested_atも統一）
    bq_data = {
        "user_id": user_id,
        "when": meal_data["when"],
        "when_date": meal_data["when_date"],
        "text": meal_data["text"],
        "kcal": meal_data.get("kcal"),
        "source": meal_data.get("source", "text"),
        "file_name": meal_data.get("file_name"),
        "mime": meal_data.get("mime"),
        "meal_kind": meal_data.get("meal_kind"),
        "image_digest": meal_data.get("image_digest"),
        "notes": meal_data.get("notes"),
        "ingested_at": current_time,  # 統一されたタイムスタンプを使用
        "created_at": current_time,   # created_atも同じ値に統一
    }

    try:
        if bq_client:
            table_id = f"{settings.BQ_PROJECT_ID}.{settings.BQ_DATASET}.{settings.BQ_TABLE_MEALS}"

            # 既に同じdedup_keyのレコードが存在するかチェック
            check_query = f"""
                SELECT 1
                FROM `{table_id}`
                WHERE dedup_key = @dedup_key
                LIMIT 1
            """
            job_config = bigquery.QueryJobConfig(
                query_parameters=[bigquery.ScalarQueryParameter("dedup_key", "STRING", dedup_key)]
            )
            check_job = bq_client.query(check_query, job_config=job_config)
            if list(check_job.result()):
                bq_result = {"ok": True, "skipped": True}
            else:
                errors = bq_client.insert_rows_json(
                    table_id, [bq_data], row_ids=[dedup_key], ignore_unknown_values=True
                )

                if errors:
                    # 既に存在する場合（重複エラー）は成功として扱う
                    all_dup = all(
                        all(
                            err.get("reason") == "duplicate" or "already" in err.get("message", "").lower()
                            for err in row.get("errors", [])
                        )
                        for row in errors
                    )
                    bq_result = {"ok": all_dup, "errors": errors, "skipped": all_dup}
                    if not all_dup:
                        print(f"[ERROR] BigQuery meal insert error: {errors}")
                else:
                    bq_result = {"ok": True}
        else:
            bq_result = {"ok": False, "reason": "bq disabled"}
    except Exception as e:
        print(f"[ERROR] BQ meal save failed: {e}")
        bq_result = {"ok": False, "error": str(e)}

    # 結果の統合
    overall_ok = firestore_result.get("ok") and bq_result.get("ok")

    return {
        "ok": overall_ok,
        "firestore": firestore_result,
        "bigquery": bq_result,
        "timestamp_used": current_time,  # デバッグ情報として追加
        "dedup_key": dedup_key,
        "dedup_info": {
            "user_id": user_id,
            "when_date": meal_data["when_date"],
            "text_preview": meal_data["text"][:50] + "..." if len(meal_data["text"]) > 50 else meal_data["text"],
        },
    }

def create_meal_dedup_key(meal_data: Dict[str, Any], user_id: str) -> str:
    """食事データの重複排除キーを生成"""
    import hashlib
    import json
    
    # 重複排除用のキーフィールドのみ抽出
    # オプション項目によるわずかな違いで別データと判定されないよう、
    # ユーザー・日付・本文・丸めた時刻のみをハッシュ化に利用する
    dedup_fields = {
        "user_id": user_id,
        "when_date": meal_data.get("when_date"),
        "text": meal_data.get("text"),
        # 時刻は分単位で丸める（秒の違いによる重複を防ぐ）
        "when_rounded": meal_data.get("when", "")[:16] if meal_data.get("when") else ""
    }
    
    # JSONシリアライズしてハッシュ化
    key_json = json.dumps(dedup_fields, sort_keys=True, ensure_ascii=False)
    return hashlib.sha256(key_json.encode()).hexdigest()

def validate_meal_data(meal_data: Dict[str, Any]) -> Dict[str, Any]:
    """食事データのバリデーション"""
    errors = []
    
    # 必須フィールドのチェック
    required_fields = ["when", "when_date", "text"]
    for field in required_fields:
        if not meal_data.get(field):
            errors.append(f"Missing required field: {field}")
    
    # データ型のチェック
    if meal_data.get("kcal") is not None:
        try:
            float(meal_data["kcal"])
        except (ValueError, TypeError):
            errors.append("kcal must be a valid number")

    # 文字列型のチェック
    str_fields = ["meal_kind", "image_digest", "notes"]
    for field in str_fields:
        if meal_data.get(field) is not None and not isinstance(meal_data.get(field), str):
            errors.append(f"{field} must be a string")

    # テキストの長さチェック
    text = meal_data.get("text", "")
    if len(text) > 1000:  # 制限を設定
        errors.append("text is too long (max 1000 characters)")

    notes = meal_data.get("notes") or ""
    if len(notes) > 1000:
        errors.append("notes is too long (max 1000 characters)")
    
    return {"valid": len(errors) == 0, "errors": errors}

# 統計・分析用のヘルパー関数
async def get_meal_stats(user_id: str = "demo", days: int = 7) -> Dict[str, Any]:
    """食事記録の統計情報を取得

    コールサイトは ``await get_meal_stats(...)`` として利用する。
    """
    meals_map = await meals_last_n_days(days, user_id)

    total_meals = sum(len(meals) for meals in meals_map.values())
    total_days = len(meals_map)

    # カロリー統計
    total_calories = 0
    calorie_count = 0

    for day_meals in meals_map.values():
        for meal in day_meals:
            if meal.get("kcal"):
                total_calories += float(meal["kcal"])
                calorie_count += 1

    avg_calories_per_meal = total_calories / calorie_count if calorie_count > 0 else 0
    avg_calories_per_day = total_calories / total_days if total_days > 0 else 0

    return {
        "period_days": days,
        "total_meals": total_meals,
        "avg_meals_per_day": total_meals / total_days if total_days > 0 else 0,
        "total_calories": total_calories,
        "avg_calories_per_meal": avg_calories_per_meal,
        "avg_calories_per_day": avg_calories_per_day,
        "meals_with_calories": calorie_count,
        "calories_coverage": calorie_count / total_meals if total_meals > 0 else 0,
    }


def get_meal_stats_sync(user_id: str = "demo", days: int = 7) -> Dict[str, Any]:
    """同期コンテキストから食事記録の統計情報を取得"""
    import asyncio

    return asyncio.run(get_meal_stats(user_id, days))<|MERGE_RESOLUTION|>--- conflicted
+++ resolved
@@ -4,10 +4,7 @@
 from typing import Dict, List, Any
 from app.database.firestore import user_doc
 from app.database.bigquery import bq_client
-<<<<<<< HEAD
-=======
 from google.cloud import bigquery
->>>>>>> 90f3b020
 from app.config import settings
 from app.utils.date_utils import to_when_date_str
 
@@ -94,6 +91,7 @@
         "notes": meal_data.get("notes"),
         "ingested_at": current_time,  # 統一されたタイムスタンプを使用
         "created_at": current_time,   # created_atも同じ値に統一
+        "dedup_key": dedup_key,       # 重複判定用キーも格納
     }
 
     try:
