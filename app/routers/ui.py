--- conflicted
+++ resolved
@@ -134,15 +134,11 @@
             "file_name": file.filename,
             "mime": mime,
         }
-<<<<<<< HEAD
         save_res = save_meal_to_stores(payload, "demo")
-=======
-        store_res = save_meal_to_stores(payload, "demo")
-        if not store_res.get("ok"):
-            store_res.setdefault("where", "storage")
-            store_res.setdefault("preview", text)
-            return JSONResponse(store_res, status_code=500)
->>>>>>> 0c016826
+        if not save_res.get("ok"):
+            save_res.setdefault("where", "storage")
+            save_res.setdefault("preview", text)
+            return JSONResponse(save_res, status_code=500)
     except Exception as e:
         return JSONResponse(
             {"ok": False, "where": "storage", "error": repr(e)}, status_code=500
