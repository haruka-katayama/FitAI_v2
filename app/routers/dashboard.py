--- conflicted
+++ resolved
@@ -79,12 +79,8 @@
         FROM `{settings.BQ_PROJECT_ID}.{settings.BQ_DATASET}.{settings.BQ_TABLE_MEALS_DASHBOARD}`
         WHERE user_id = @user_id
           AND when_date BETWEEN @start_date AND @end_date
-<<<<<<< HEAD
         ORDER BY when_date DESC
         """
-=======
-        ORDER BY when_date DESC, `when` DESC
->>>>>>> 9b25feb9
 
         params = [
             bigquery.ScalarQueryParameter("user_id", "STRING", user_id),
@@ -92,11 +88,7 @@
             bigquery.ScalarQueryParameter("end_date", "DATE", end_date),
         ]
 
-<<<<<<< HEAD
         results = _run_bq(meals_query, params)
-=======
-        results = _run_bq_with_fallback(meals_query, None, params)
->>>>>>> 9b25feb9
 
         meals_by_date: Dict[str, List[Dict[str, Any]]] = {}
         daily_calories: Dict[str, float] = {}
@@ -285,6 +277,7 @@
             for row in steps_rows
         }
 
+        # 食事
         meals_query = f"""
         SELECT
             when_date,
@@ -293,15 +286,9 @@
         FROM `{settings.BQ_PROJECT_ID}.{settings.BQ_DATASET}.{settings.BQ_TABLE_MEALS_DASHBOARD}`
         WHERE user_id = @user_id
           AND when_date BETWEEN @start_date AND @end_date
-<<<<<<< HEAD
         ORDER BY when_date DESC
         """
         meals_rows = _run_bq(meals_query, params_common)
-=======
-        ORDER BY when_date DESC, `when` DESC
-        """
-        meals_rows = _run_bq_with_fallback(meals_query, None, params_common)
->>>>>>> 9b25feb9
 
         meals_by_date: Dict[str, List[Dict[str, Any]]] = {}
         for row in meals_rows:
