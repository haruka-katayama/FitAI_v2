from fastapi import APIRouter, Query
from fastapi.responses import JSONResponse
from datetime import datetime, timedelta
from typing import Dict, List, Any, Optional
from google.api_core.exceptions import BadRequest
from google.cloud import bigquery
from app.database.bigquery import bq_client
from app.config import settings

router = APIRouter(prefix="/dashboard", tags=["dashboard"])


def _run_bq_with_fallback(
    primary_sql: str,
    fallback_sql: Optional[str],
    params: List[bigquery.ScalarQueryParameter],
):
    """
    BigQueryを実行。primary_sql が列不存在などで失敗したら fallback_sql を試す。
    fallback_sql が None の場合は例外をそのまま投げる。
    """
    job_config = bigquery.QueryJobConfig(query_parameters=params)
    try:
        return list(bq_client.query(primary_sql, job_config=job_config).result())

    except BadRequest as e:
        # BadRequest では e.errors から詳細メッセージを抽出してスキーマ差異のみフォールバック
        messages = " ".join(err.get("message", "").lower() for err in getattr(e, "errors", []) or [])
        if fallback_sql and (
            "unrecognized name" in messages or "no such field" in messages
        ):
            job_config_fb = bigquery.QueryJobConfig(query_parameters=params)
            return list(bq_client.query(fallback_sql, job_config=job_config_fb).result())
        raise

    except Exception as e:
        # その他の例外は文字列メッセージで簡易判定してスキーマ差異のみフォールバック
        message = str(e).lower()
        if fallback_sql and (
            "unrecognized name" in message or "no such field" in message
        ):
            job_config_fb = bigquery.QueryJobConfig(query_parameters=params)
            return list(bq_client.query(fallback_sql, job_config=job_config_fb).result())
        raise


@router.get("/fitbit")
async def get_fitbit_dashboard_data(
    start_date: str = Query(..., description="開始日 (YYYY-MM-DD)"),
    end_date: str = Query(..., description="終了日 (YYYY-MM-DD)"),
    user_id: str = Query("demo", description="ユーザーID"),
):
    """Fitbitダッシュボード用データを取得"""
    if not bq_client:
        return JSONResponse({"ok": False, "error": "BigQuery not configured"}, status_code=500)

    try:
        fitbit_query = f"""
        SELECT 
            date,
            steps_total,
            calories_total,
            sleep_line,
            spo2_line
        FROM `{settings.BQ_PROJECT_ID}.{settings.BQ_DATASET}.{settings.BQ_TABLE_FITBIT}`
        WHERE user_id = @user_id
          AND date BETWEEN @start_date AND @end_date
        ORDER BY date ASC
        """

        params = [
            bigquery.ScalarQueryParameter("user_id", "STRING", user_id),
            bigquery.ScalarQueryParameter("start_date", "DATE", start_date),
            bigquery.ScalarQueryParameter("end_date", "DATE", end_date),
        ]

        rows = _run_bq_with_fallback(fitbit_query, None, params)

        data = {"dates": [], "steps_total": [], "calories_total": [], "sleep_data": [], "spo2_data": []}
        for row in rows:
            data["dates"].append(row.date.strftime("%Y-%m-%d"))
            data["steps_total"].append(int(row.steps_total) if row.steps_total is not None else 0)
            data["calories_total"].append(int(row.calories_total) if row.calories_total is not None else 0)
            data["sleep_data"].append(row.sleep_line or "データなし")
            data["spo2_data"].append(row.spo2_line or "データなし")

        return {"ok": True, "data": data}

    except Exception as e:
        return JSONResponse({"ok": False, "error": str(e)}, status_code=500)


@router.get("/meals")
async def get_meals_dashboard_data(
    start_date: str = Query(..., description="開始日 (YYYY-MM-DD)"),
    end_date: str = Query(..., description="終了日 (YYYY-MM-DD)"),
    user_id: str = Query("demo", description="ユーザーID"),
):
    """食事ダッシュボード用データを取得"""
    if not bq_client:
        return JSONResponse({"ok": False, "error": "BigQuery not configured"}, status_code=500)

    try:
        meals_query = f"""
        SELECT
            when_date,
            image_base64,
            kcal
        FROM `{settings.BQ_PROJECT_ID}.{settings.BQ_DATASET}.{settings.BQ_TABLE_MEALS_DASHBOARD}`
        WHERE user_id = @user_id
          AND when_date BETWEEN @start_date AND @end_date
<<<<<<< HEAD
        ORDER BY when_date DESC
=======
        ORDER BY when_date DESC, `when` DESC
>>>>>>> 966a1ae9
        """

        params = [
            bigquery.ScalarQueryParameter("user_id", "STRING", user_id),
            bigquery.ScalarQueryParameter("start_date", "DATE", start_date),
            bigquery.ScalarQueryParameter("end_date", "DATE", end_date),
        ]

        results = _run_bq_with_fallback(meals_query, None, params)

        meals_by_date: Dict[str, List[Dict[str, Any]]] = {}
        daily_calories: Dict[str, float] = {}

        for row in results:
            date_obj = row.when_date  # DATE
            date_str = date_obj.strftime("%Y-%m-%d")
            meal_data = {
                "image_base64": getattr(row, "image_base64", None),
                "kcal": float(row.kcal) if row.kcal is not None else None,
            }

            if date_str not in meals_by_date:
                meals_by_date[date_str] = []
                daily_calories[date_str] = 0.0

            meals_by_date[date_str].append(meal_data)

            # 0kcal も正しく集計（None のみ無視）
            if meal_data["kcal"] is not None:
                daily_calories[date_str] += meal_data["kcal"]

        # 期間の全日付を網羅
        start_dt = datetime.strptime(start_date, "%Y-%m-%d").date()
        end_dt = datetime.strptime(end_date, "%Y-%m-%d").date()

        dates: List[str] = []
        take_in_calories: List[float] = []
        cur = start_dt
        while cur <= end_dt:
            ds = cur.strftime("%Y-%m-%d")
            dates.append(ds)
            take_in_calories.append(daily_calories.get(ds, 0.0))
            cur += timedelta(days=1)

        return {
            "ok": True,
            "data": {
                "dates": dates,
                "take_in_calories": take_in_calories,
                "meals_by_date": meals_by_date,
            },
        }

    except Exception as e:
        return JSONResponse({"ok": False, "error": str(e)}, status_code=500)


@router.get("/weight")
async def get_weight_dashboard_data(
    start_date: str = Query(..., description="開始日 (YYYY-MM-DD)"),
    end_date: str = Query(..., description="終了日 (YYYY-MM-DD)"),
    user_id: str = Query("demo", description="ユーザーID"),
):
    """体重ダッシュボード用データを取得"""
    if not bq_client:
        return JSONResponse({"ok": False, "error": "BigQuery not configured"}, status_code=500)

    try:
        weight_query = f"""
        SELECT
            date,
            weight AS weight_kg,
            fat_percentage
        FROM (
            SELECT
                DATE(measured_at) AS date,
                weight,
                fat_percentage,
                ROW_NUMBER() OVER(PARTITION BY DATE(measured_at) ORDER BY measured_at DESC) AS rn
            FROM `{settings.HP_BQ_TABLE}`
            WHERE user_id = @user_id
              AND DATE(measured_at) BETWEEN @start_date AND @end_date
        )
        WHERE rn = 1
        ORDER BY date ASC
        """

        params = [
            bigquery.ScalarQueryParameter("user_id", "STRING", user_id),
            bigquery.ScalarQueryParameter("start_date", "DATE", start_date),
            bigquery.ScalarQueryParameter("end_date", "DATE", end_date),
        ]

        results = _run_bq_with_fallback(weight_query, None, params)

        dates: List[str] = []
        weights: List[Optional[float]] = []
        fats: List[Optional[float]] = []

        for row in results:
            dates.append(row.date.strftime("%Y-%m-%d"))
            weights.append(float(row.weight_kg) if row.weight_kg is not None else None)
            fats.append(float(row.fat_percentage) if row.fat_percentage is not None else None)

        return {"ok": True, "data": {"dates": dates, "weight_kg": weights, "fat_percentage": fats}}

    except Exception:
        # データが無い場合は空を返す
        return {"ok": True, "data": {"dates": [], "weight_kg": [], "fat_percentage": []}}


@router.get("/summary")
async def get_dashboard_summary(
    start_date: str = Query(..., description="開始日 (YYYY-MM-DD)"),
    end_date: str = Query(..., description="終了日 (YYYY-MM-DD)"),
    user_id: str = Query("demo", description="ユーザーID"),
):
    """BigQuery からダッシュボード用サマリデータを取得"""
    if not bq_client:
        return JSONResponse({"ok": False, "error": "BigQuery not configured"}, status_code=500)

    try:
        # カロリー収支 & 体重変化（重複を日付で集約）
        analysis_query = f"""
        SELECT
            date,
            SUM(take_in_calories) AS take_in_calories,
            SUM(consumption_calories) AS consumption_calories,
            AVG(weight_change_kg) AS weight_change_kg
        FROM `{settings.BQ_PROJECT_ID}.{settings.BQ_DATASET}.{settings.BQ_TABLE_CALORIE_DIFF}`
        WHERE user_id = @user_id
          AND date BETWEEN @start_date AND @end_date
        GROUP BY date
        ORDER BY date ASC
        """
        params_common = [
            bigquery.ScalarQueryParameter("user_id", "STRING", user_id),
            bigquery.ScalarQueryParameter("start_date", "DATE", start_date),
            bigquery.ScalarQueryParameter("end_date", "DATE", end_date),
        ]
        analysis_rows = _run_bq_with_fallback(analysis_query, None, params_common)

        analysis_by_date = {
            row.date.strftime("%Y-%m-%d"): {
                "take_in_calories": float(row.take_in_calories) if row.take_in_calories is not None else 0.0,
                "consumption_calories": float(row.consumption_calories) if row.consumption_calories is not None else 0.0,
                "weight_change_kg": float(row.weight_change_kg) if row.weight_change_kg is not None else 0.0,
            }
            for row in analysis_rows
        }

        # 体重・体脂肪（1日1件、最新）
        weight_query = f"""
        SELECT
            date,
            weight AS weight_kg,
            fat_percentage
        FROM (
            SELECT
                DATE(measured_at) AS date,
                weight,
                fat_percentage,
                ROW_NUMBER() OVER(PARTITION BY DATE(measured_at) ORDER BY measured_at DESC) AS rn
            FROM `{settings.HP_BQ_TABLE}`
            WHERE user_id = @user_id
              AND DATE(measured_at) BETWEEN @start_date AND @end_date
        )
        WHERE rn = 1
        ORDER BY date ASC
        """
        weight_rows = _run_bq_with_fallback(weight_query, None, params_common)

        weight_by_date = {
            row.date.strftime("%Y-%m-%d"): float(row.weight_kg) if row.weight_kg is not None else None
            for row in weight_rows
        }
        fat_by_date = {
            row.date.strftime("%Y-%m-%d"): float(row.fat_percentage) if row.fat_percentage is not None else None
            for row in weight_rows
        }

        # 歩数
        steps_query = f"""
        SELECT
            date,
            steps_total
        FROM `{settings.BQ_PROJECT_ID}.{settings.BQ_DATASET}.{settings.BQ_TABLE_FITBIT}`
        WHERE user_id = @user_id
          AND date BETWEEN @start_date AND @end_date
        ORDER BY date ASC
        """
        steps_rows = _run_bq_with_fallback(steps_query, None, params_common)
        steps_by_date = {
            row.date.strftime("%Y-%m-%d"): int(row.steps_total) if row.steps_total is not None else 0
            for row in steps_rows
        }

        meals_query = f"""
        SELECT
            when_date,
            image_base64,
            kcal
        FROM `{settings.BQ_PROJECT_ID}.{settings.BQ_DATASET}.{settings.BQ_TABLE_MEALS_DASHBOARD}`
        WHERE user_id = @user_id
          AND when_date BETWEEN @start_date AND @end_date
        ORDER BY when_date DESC, `when` DESC
        """
        meals_rows = _run_bq_with_fallback(meals_query, None, params_common)

        meals_by_date: Dict[str, List[Dict[str, Any]]] = {}
        for row in meals_rows:
            ds = row.when_date.strftime("%Y-%m-%d")
            meals_by_date.setdefault(ds, []).append(
                {
                    "image_base64": getattr(row, "image_base64", None),
                    "kcal": float(row.kcal) if row.kcal is not None else None,
                }
            )

        # 期間内の全日付リスト
        start_dt = datetime.strptime(start_date, "%Y-%m-%d").date()
        end_dt = datetime.strptime(end_date, "%Y-%m-%d").date()
        all_dates: List[str] = []
        cur = start_dt
        while cur <= end_dt:
            all_dates.append(cur.strftime("%Y-%m-%d"))
            cur += timedelta(days=1)

        # 日別配列を整形
        take_in = []
        consumption = []
        weight_change = []
        weights = []
        fats = []
        steps = []

        for d in all_dates:
            a = analysis_by_date.get(d, {})
            take_in.append(a.get("take_in_calories", 0.0))
            consumption.append(a.get("consumption_calories", 0.0))
            weight_change.append(a.get("weight_change_kg", 0.0))
            weights.append(weight_by_date.get(d, None))
            fats.append(fat_by_date.get(d, None))
            steps.append(steps_by_date.get(d, 0))

        return {
            "ok": True,
            "data": {
                "dates": all_dates,
                "take_in_calories": take_in,
                "consumption_calories": consumption,
                "weight_change_kg": weight_change,
                "weight_kg": weights,
                "fat_percentage": fats,
                "steps_total": steps,
                "meals_by_date": meals_by_date,
            },
        }

    except Exception as e:
        return JSONResponse({"ok": False, "error": str(e)}, status_code=500)<|MERGE_RESOLUTION|>--- conflicted
+++ resolved
@@ -109,12 +109,7 @@
         FROM `{settings.BQ_PROJECT_ID}.{settings.BQ_DATASET}.{settings.BQ_TABLE_MEALS_DASHBOARD}`
         WHERE user_id = @user_id
           AND when_date BETWEEN @start_date AND @end_date
-<<<<<<< HEAD
-        ORDER BY when_date DESC
-=======
         ORDER BY when_date DESC, `when` DESC
->>>>>>> 966a1ae9
-        """
 
         params = [
             bigquery.ScalarQueryParameter("user_id", "STRING", user_id),
