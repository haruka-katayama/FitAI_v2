--- conflicted
+++ resolved
@@ -1,25 +1,45 @@
 from fastapi import APIRouter, Query
 from fastapi.responses import JSONResponse
 from datetime import datetime, timedelta
-from typing import Dict, List, Any
+from typing import Dict, List, Any, Optional
 from google.cloud import bigquery
 from app.database.bigquery import bq_client
 from app.config import settings
 
 router = APIRouter(prefix="/dashboard", tags=["dashboard"])
+
+
+def _run_bq_with_fallback(
+    primary_sql: str,
+    fallback_sql: Optional[str],
+    params: List[bigquery.ScalarQueryParameter],
+):
+    """
+    BigQueryを実行。primary_sql が列不存在などで失敗したら fallback_sql を試す。
+    fallback_sql が None の場合は例外をそのまま投げる。
+    """
+    job_config = bigquery.QueryJobConfig(query_parameters=params)
+    try:
+        return list(bq_client.query(primary_sql, job_config=job_config).result())
+    except Exception as e:
+        if not fallback_sql:
+            raise
+        # 列不存在などスキーマ差異想定の例外でフォールバック（他の致命的エラーも含めてリトライ）
+        job_config_fb = bigquery.QueryJobConfig(query_parameters=params)
+        return list(bq_client.query(fallback_sql, job_config=job_config_fb).result())
+
 
 @router.get("/fitbit")
 async def get_fitbit_dashboard_data(
     start_date: str = Query(..., description="開始日 (YYYY-MM-DD)"),
     end_date: str = Query(..., description="終了日 (YYYY-MM-DD)"),
-    user_id: str = Query("demo", description="ユーザーID")
+    user_id: str = Query("demo", description="ユーザーID"),
 ):
     """Fitbitダッシュボード用データを取得"""
     if not bq_client:
         return JSONResponse({"ok": False, "error": "BigQuery not configured"}, status_code=500)
-    
-    try:
-        # Fitbitデータクエリ
+
+    try:
         fitbit_query = f"""
         SELECT 
             date,
@@ -32,91 +52,78 @@
           AND date BETWEEN @start_date AND @end_date
         ORDER BY date ASC
         """
-        
-        job_config = bigquery.QueryJobConfig(
-            query_parameters=[
-                bigquery.ScalarQueryParameter("user_id", "STRING", user_id),
-                bigquery.ScalarQueryParameter("start_date", "DATE", start_date),
-                bigquery.ScalarQueryParameter("end_date", "DATE", end_date),
-            ]
-        )
-        
-        query_job = bq_client.query(fitbit_query, job_config=job_config)
-        results = list(query_job.result())
-        
-        # データを整形
-        data = {
-            "dates": [],
-            "steps_total": [],
-            "calories_total": [],
-            "sleep_data": [],
-            "spo2_data": []
-        }
-        
-        for row in results:
+
+        params = [
+            bigquery.ScalarQueryParameter("user_id", "STRING", user_id),
+            bigquery.ScalarQueryParameter("start_date", "DATE", start_date),
+            bigquery.ScalarQueryParameter("end_date", "DATE", end_date),
+        ]
+
+        rows = _run_bq_with_fallback(fitbit_query, None, params)
+
+        data = {"dates": [], "steps_total": [], "calories_total": [], "sleep_data": [], "spo2_data": []}
+        for row in rows:
+            # BigQuery DATE -> datetime.date
             data["dates"].append(row.date.strftime("%Y-%m-%d"))
-            data["steps_total"].append(int(row.steps_total) if row.steps_total else 0)
-            data["calories_total"].append(int(row.calories_total) if row.calories_total else 0)
+            data["steps_total"].append(int(row.steps_total) if row.steps_total is not None else 0)
+            data["calories_total"].append(int(row.calories_total) if row.calories_total is not None else 0)
             data["sleep_data"].append(row.sleep_line or "データなし")
             data["spo2_data"].append(row.spo2_line or "データなし")
-        
+
         return {"ok": True, "data": data}
-        
+
     except Exception as e:
         return JSONResponse({"ok": False, "error": str(e)}, status_code=500)
+
 
 @router.get("/meals")
 async def get_meals_dashboard_data(
     start_date: str = Query(..., description="開始日 (YYYY-MM-DD)"),
     end_date: str = Query(..., description="終了日 (YYYY-MM-DD)"),
-    user_id: str = Query("demo", description="ユーザーID")
+    user_id: str = Query("demo", description="ユーザーID"),
 ):
     """食事ダッシュボード用データを取得"""
     if not bq_client:
         return JSONResponse({"ok": False, "error": "BigQuery not configured"}, status_code=500)
-    
-    try:
-        # 食事データクエリ
-<<<<<<< HEAD
-        # 画像はBase64文字列として保存されているため、そのまま取得する
-        meals_query = f"""
+
+    try:
+        # 1本目: 画像が既に Base64 文字列で保存されている想定（image_base64 カラムあり）
+        meals_query_primary = f"""
         SELECT
             when_date,
             image_base64,
-=======
-        # 画像は BigQuery に BLOB として保存されているため、
-        # フロントエンドで利用できるように Base64 へ変換して取得する
-        meals_query = f"""
+            kcal
+        FROM `{settings.BQ_PROJECT_ID}.{settings.BQ_DATASET}.{settings.BQ_TABLE_MEALS}`
+        WHERE user_id = @user_id
+          AND when_date BETWEEN @start_date AND @end_date
+        ORDER BY when_date DESC, `when` DESC
+        """
+        # 2本目: 画像が BLOB で保存されている想定（image_blob を Base64 化して返却）
+        meals_query_fallback = f"""
         SELECT
             when_date,
             TO_BASE64(image_blob) AS image_base64,
->>>>>>> eaddd3c1
             kcal
         FROM `{settings.BQ_PROJECT_ID}.{settings.BQ_DATASET}.{settings.BQ_TABLE_MEALS}`
         WHERE user_id = @user_id
           AND when_date BETWEEN @start_date AND @end_date
         ORDER BY when_date DESC, `when` DESC
         """
-        
-        job_config = bigquery.QueryJobConfig(
-            query_parameters=[
-                bigquery.ScalarQueryParameter("user_id", "STRING", user_id),
-                bigquery.ScalarQueryParameter("start_date", "DATE", start_date),
-                bigquery.ScalarQueryParameter("end_date", "DATE", end_date),
-            ]
-        )
-        
-        query_job = bq_client.query(meals_query, job_config=job_config)
-        results = list(query_job.result())
-        
-        # 日付別にグループ化
+
+        params = [
+            bigquery.ScalarQueryParameter("user_id", "STRING", user_id),
+            bigquery.ScalarQueryParameter("start_date", "DATE", start_date),
+            bigquery.ScalarQueryParameter("end_date", "DATE", end_date),
+        ]
+
+        results = _run_bq_with_fallback(meals_query_primary, meals_query_fallback, params)
+
         meals_by_date: Dict[str, List[Dict[str, Any]]] = {}
         daily_calories: Dict[str, float] = {}
 
         for row in results:
-            date_obj = row.when_date
+            date_obj = row.when_date  # DATE
             date_str = date_obj.strftime("%Y-%m-%d")
-
             meal_data = {
                 "image_base64": getattr(row, "image_base64", None),
                 "kcal": float(row.kcal) if row.kcal is not None else None,
@@ -124,51 +131,51 @@
 
             if date_str not in meals_by_date:
                 meals_by_date[date_str] = []
-                daily_calories[date_str] = 0
+                daily_calories[date_str] = 0.0
 
             meals_by_date[date_str].append(meal_data)
 
-            if meal_data["kcal"]:
-                daily_calories[date_str] += float(meal_data["kcal"])
-        
-        # 期間内の全日付でカロリーデータを準備
+            # 0kcal も正しく集計（None のみ無視）
+            if meal_data["kcal"] is not None:
+                daily_calories[date_str] += meal_data["kcal"]
+
+        # 期間の全日付を網羅
         start_dt = datetime.strptime(start_date, "%Y-%m-%d").date()
         end_dt = datetime.strptime(end_date, "%Y-%m-%d").date()
-        
-        dates = []
-        take_in_calories = []
-        
-        current_date = start_dt
-        while current_date <= end_dt:
-            date_str = current_date.strftime("%Y-%m-%d")
-            dates.append(date_str)
-            take_in_calories.append(daily_calories.get(date_str, 0))
-            current_date += timedelta(days=1)
-        
+
+        dates: List[str] = []
+        take_in_calories: List[float] = []
+        cur = start_dt
+        while cur <= end_dt:
+            ds = cur.strftime("%Y-%m-%d")
+            dates.append(ds)
+            take_in_calories.append(daily_calories.get(ds, 0.0))
+            cur += timedelta(days=1)
+
         return {
             "ok": True,
             "data": {
                 "dates": dates,
                 "take_in_calories": take_in_calories,
-                "meals_by_date": meals_by_date
-            }
-        }
-        
+                "meals_by_date": meals_by_date,
+            },
+        }
+
     except Exception as e:
         return JSONResponse({"ok": False, "error": str(e)}, status_code=500)
+
 
 @router.get("/weight")
 async def get_weight_dashboard_data(
     start_date: str = Query(..., description="開始日 (YYYY-MM-DD)"),
     end_date: str = Query(..., description="終了日 (YYYY-MM-DD)"),
-    user_id: str = Query("demo", description="ユーザーID")
+    user_id: str = Query("demo", description="ユーザーID"),
 ):
     """体重ダッシュボード用データを取得"""
     if not bq_client:
         return JSONResponse({"ok": False, "error": "BigQuery not configured"}, status_code=500)
-    
-    try:
-        # Health Planetからの体重・体脂肪率データ - 最新の測定値のみ取得
+
+    try:
         weight_query = f"""
         SELECT
             date,
@@ -188,59 +195,42 @@
         ORDER BY date ASC
         """
 
-        job_config = bigquery.QueryJobConfig(
-            query_parameters=[
-                bigquery.ScalarQueryParameter("user_id", "STRING", user_id),
-                bigquery.ScalarQueryParameter("start_date", "DATE", start_date),
-                bigquery.ScalarQueryParameter("end_date", "DATE", end_date),
-            ]
-        )
-
-        query_job = bq_client.query(weight_query, job_config=job_config)
-        results = list(query_job.result())
-
-        # データを整形
+        params = [
+            bigquery.ScalarQueryParameter("user_id", "STRING", user_id),
+            bigquery.ScalarQueryParameter("start_date", "DATE", start_date),
+            bigquery.ScalarQueryParameter("end_date", "DATE", end_date),
+        ]
+
+        results = _run_bq_with_fallback(weight_query, None, params)
+
         dates: List[str] = []
-        weights: List[float] = []
-        fats: List[float] = []
+        weights: List[Optional[float]] = []
+        fats: List[Optional[float]] = []
 
         for row in results:
             dates.append(row.date.strftime("%Y-%m-%d"))
             weights.append(float(row.weight_kg) if row.weight_kg is not None else None)
             fats.append(float(row.fat_percentage) if row.fat_percentage is not None else None)
 
-        return {
-            "ok": True,
-            "data": {
-                "dates": dates,
-                "weight_kg": weights,
-                "fat_percentage": fats,
-            }
-        }
+        return {"ok": True, "data": {"dates": dates, "weight_kg": weights, "fat_percentage": fats}}
 
     except Exception:
-        # Health Planetデータがない場合は空のデータを返す
-        return {
-            "ok": True,
-            "data": {
-                "dates": [],
-                "weight_kg": [],
-                "fat_percentage": [],
-            },
-        }
+        # データが無い場合は空を返す
+        return {"ok": True, "data": {"dates": [], "weight_kg": [], "fat_percentage": []}}
+
 
 @router.get("/summary")
 async def get_dashboard_summary(
     start_date: str = Query(..., description="開始日 (YYYY-MM-DD)"),
     end_date: str = Query(..., description="終了日 (YYYY-MM-DD)"),
-    user_id: str = Query("demo", description="ユーザーID")
-):
-    """BigQuery からダッシュボード用データを取得"""
+    user_id: str = Query("demo", description="ユーザーID"),
+):
+    """BigQuery からダッシュボード用サマリデータを取得"""
     if not bq_client:
         return JSONResponse({"ok": False, "error": "BigQuery not configured"}, status_code=500)
 
     try:
-        # カロリー収支と体重変化の取得 (重複データを集約)
+        # カロリー収支 & 体重変化（重複を日付で集約）
         analysis_query = f"""
         SELECT
             date,
@@ -253,26 +243,23 @@
         GROUP BY date
         ORDER BY date ASC
         """
-
-        analysis_config = bigquery.QueryJobConfig(query_parameters=[
+        params_common = [
             bigquery.ScalarQueryParameter("user_id", "STRING", user_id),
             bigquery.ScalarQueryParameter("start_date", "DATE", start_date),
             bigquery.ScalarQueryParameter("end_date", "DATE", end_date),
-        ])
-
-        analysis_job = bq_client.query(analysis_query, job_config=analysis_config)
-        analysis_rows = list(analysis_job.result())
+        ]
+        analysis_rows = _run_bq_with_fallback(analysis_query, None, params_common)
 
         analysis_by_date = {
             row.date.strftime("%Y-%m-%d"): {
-                "take_in_calories": float(row.take_in_calories) if row.take_in_calories is not None else 0,
-                "consumption_calories": float(row.consumption_calories) if row.consumption_calories is not None else 0,
-                "weight_change_kg": float(row.weight_change_kg) if row.weight_change_kg is not None else 0,
+                "take_in_calories": float(row.take_in_calories) if row.take_in_calories is not None else 0.0,
+                "consumption_calories": float(row.consumption_calories) if row.consumption_calories is not None else 0.0,
+                "weight_change_kg": float(row.weight_change_kg) if row.weight_change_kg is not None else 0.0,
             }
             for row in analysis_rows
         }
 
-        # 体重・体脂肪率データの取得 (1日1つの最新値のみ)
+        # 体重・体脂肪（1日1件、最新）
         weight_query = f"""
         SELECT
             date,
@@ -291,15 +278,7 @@
         WHERE rn = 1
         ORDER BY date ASC
         """
-
-        weight_config = bigquery.QueryJobConfig(query_parameters=[
-            bigquery.ScalarQueryParameter("user_id", "STRING", user_id),
-            bigquery.ScalarQueryParameter("start_date", "DATE", start_date),
-            bigquery.ScalarQueryParameter("end_date", "DATE", end_date),
-        ])
-
-        weight_job = bq_client.query(weight_query, job_config=weight_config)
-        weight_rows = list(weight_job.result())
+        weight_rows = _run_bq_with_fallback(weight_query, None, params_common)
 
         weight_by_date = {
             row.date.strftime("%Y-%m-%d"): float(row.weight_kg) if row.weight_kg is not None else None
@@ -310,7 +289,7 @@
             for row in weight_rows
         }
 
-        # Fitbitの歩数データの取得
+        # 歩数
         steps_query = f"""
         SELECT
             date,
@@ -320,28 +299,24 @@
           AND date BETWEEN @start_date AND @end_date
         ORDER BY date ASC
         """
-
-        steps_config = bigquery.QueryJobConfig(query_parameters=[
-            bigquery.ScalarQueryParameter("user_id", "STRING", user_id),
-            bigquery.ScalarQueryParameter("start_date", "DATE", start_date),
-            bigquery.ScalarQueryParameter("end_date", "DATE", end_date),
-        ])
-
-        steps_job = bq_client.query(steps_query, job_config=steps_config)
-        steps_rows = list(steps_job.result())
-
+        steps_rows = _run_bq_with_fallback(steps_query, None, params_common)
         steps_by_date = {
             row.date.strftime("%Y-%m-%d"): int(row.steps_total) if row.steps_total is not None else 0
             for row in steps_rows
         }
 
-        # 食事データの取得
-<<<<<<< HEAD
-        # 画像はBase64文字列として格納されているのでそのまま返す
-=======
-        # 画像はBLOB形式で格納されているため、Base64文字列に変換して返す
->>>>>>> eaddd3c1
-        meals_query = f"""
+        # 食事（スキーマ差異に対応したフェイルオーバー）
+        meals_query_primary = f"""
+        SELECT
+            when_date,
+            image_base64,
+            kcal
+        FROM `{settings.BQ_PROJECT_ID}.{settings.BQ_DATASET}.{settings.BQ_TABLE_MEALS}`
+        WHERE user_id = @user_id
+          AND when_date BETWEEN @start_date AND @end_date
+        ORDER BY when_date DESC, `when` DESC
+        """
+        meals_query_fallback = f"""
         SELECT
             when_date,
             TO_BASE64(image_blob) AS image_base64,
@@ -351,36 +326,28 @@
           AND when_date BETWEEN @start_date AND @end_date
         ORDER BY when_date DESC, `when` DESC
         """
-
-        meals_config = bigquery.QueryJobConfig(query_parameters=[
-            bigquery.ScalarQueryParameter("user_id", "STRING", user_id),
-            bigquery.ScalarQueryParameter("start_date", "DATE", start_date),
-            bigquery.ScalarQueryParameter("end_date", "DATE", end_date),
-        ])
-
-        meals_job = bq_client.query(meals_query, job_config=meals_config)
-        meals_rows = list(meals_job.result())
+        meals_rows = _run_bq_with_fallback(meals_query_primary, meals_query_fallback, params_common)
 
         meals_by_date: Dict[str, List[Dict[str, Any]]] = {}
         for row in meals_rows:
-            date_str = row.when_date.strftime("%Y-%m-%d")
-            if date_str not in meals_by_date:
-                meals_by_date[date_str] = []
-            meals_by_date[date_str].append({
-                "image_base64": getattr(row, "image_base64", None),
-                "kcal": float(row.kcal) if row.kcal is not None else None,
-            })
-
-        # 期間内の全日付リストを作成
+            ds = row.when_date.strftime("%Y-%m-%d")
+            meals_by_date.setdefault(ds, []).append(
+                {
+                    "image_base64": getattr(row, "image_base64", None),
+                    "kcal": float(row.kcal) if row.kcal is not None else None,
+                }
+            )
+
+        # 期間内の全日付リスト
         start_dt = datetime.strptime(start_date, "%Y-%m-%d").date()
         end_dt = datetime.strptime(end_date, "%Y-%m-%d").date()
-        all_dates = []
-        current = start_dt
-        while current <= end_dt:
-            all_dates.append(current.strftime("%Y-%m-%d"))
-            current += timedelta(days=1)
-
-        # 日付ごとのデータ配列を作成
+        all_dates: List[str] = []
+        cur = start_dt
+        while cur <= end_dt:
+            all_dates.append(cur.strftime("%Y-%m-%d"))
+            cur += timedelta(days=1)
+
+        # 日別配列を整形
         take_in = []
         consumption = []
         weight_change = []
@@ -389,12 +356,12 @@
         steps = []
 
         for d in all_dates:
-            analysis = analysis_by_date.get(d, {})
-            take_in.append(analysis.get("take_in_calories", 0))
-            consumption.append(analysis.get("consumption_calories", 0))
-            weight_change.append(analysis.get("weight_change_kg", 0))
-            weights.append(weight_by_date.get(d, 0))
-            fats.append(fat_by_date.get(d, 0))
+            a = analysis_by_date.get(d, {})
+            take_in.append(a.get("take_in_calories", 0.0))
+            consumption.append(a.get("consumption_calories", 0.0))
+            weight_change.append(a.get("weight_change_kg", 0.0))
+            weights.append(weight_by_date.get(d, None))
+            fats.append(fat_by_date.get(d, None))
             steps.append(steps_by_date.get(d, 0))
 
         return {
