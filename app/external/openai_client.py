import httpx
import base64
from app.config import settings

async def ask_gpt(text: str) -> str:
    """Send a prompt to the OpenAI Chat Completions API and return the reply."""
    if not settings.OPENAI_API_KEY:
        return "（OPENAI_API_KEY が未設定です）"
    
    headers = {
        "Authorization": f"Bearer {settings.OPENAI_API_KEY}", 
        "Content-Type": "application/json"
    }
    
    # Chat Completions API形式に修正
    body = {
        "model": settings.OPENAI_MODEL,
        "messages": [
            {
                "role": "user",
                "content": text
            }
        ],
        "max_tokens": 1500,
        "temperature": 0.7
    }
    
    async with httpx.AsyncClient(timeout=60.0) as client:
        r = await client.post("https://api.openai.com/v1/chat/completions", headers=headers, json=body)
        r.raise_for_status()
        data = r.json()
        return data["choices"][0]["message"]["content"]

async def vision_extract_meal_bytes(
    data: bytes, mime: str | None, memo: str | None = None
) -> str:
    """画像バイナリを base64 で直接 OpenAI に渡して食事内容を短く要約

    メモがある場合はプロンプトに含める。"""
    if not settings.OPENAI_API_KEY:
        return "（OPENAI_API_KEY が未設定です）"

    headers = {
        "Authorization": f"Bearer {settings.OPENAI_API_KEY}",
        "Content-Type": "application/json",
    }
    instruction = (
        "この食事写真を短い日本語テキストで説明してください。"
        "写っている料理名を端的に列挙してください。"
        "単体でも複数でも必ず総カロリーを推定し、想定される最大値のみを数字で回答してください。"
        "カロリーの出力形式は「数字 + kcal」としてください。"
        "出力は料理名とカロリーのみ、体言止め、丁寧語不要。"
    )

    content = [
        {"type": "input_text", "text": instruction}
    ]

    if memo:
        content.append({"type": "input_text", "text": f"ユーザーのメモ: {memo}"})

    b64 = base64.b64encode(data).decode("utf-8")
    content.append(
        {
<<<<<<< HEAD
            "type": "image_url",
            "image_url": {
                "url": f"data:{mime or 'image/jpeg'};base64,{b64}"
            },
=======
            "type": "input_image",
            "image_url": f"data:{mime or 'image/jpeg'};base64,{b64}",
>>>>>>> ce998f5c
        }
    )

    # Chat Completions API with Vision形式に修正
    body = {
        "model": "gpt-4o",  # Vision対応モデルを明示的に指定
        "messages": [{"role": "user", "content": content}],
        "max_tokens": 500,
        "temperature": 0.3,
    }

    async with httpx.AsyncClient(timeout=60.0) as client:
        r = await client.post(
            "https://api.openai.com/v1/chat/completions",
            headers=headers,
            json=body,
        )
        r.raise_for_status()
        j = r.json()
        return j["choices"][0]["message"]["content"]<|MERGE_RESOLUTION|>--- conflicted
+++ resolved
@@ -8,21 +8,17 @@
         return "（OPENAI_API_KEY が未設定です）"
     
     headers = {
-        "Authorization": f"Bearer {settings.OPENAI_API_KEY}", 
-        "Content-Type": "application/json"
+        "Authorization": f"Bearer {settings.OPENAI_API_KEY}",
+        "Content-Type": "application/json",
     }
     
-    # Chat Completions API形式に修正
     body = {
         "model": settings.OPENAI_MODEL,
         "messages": [
-            {
-                "role": "user",
-                "content": text
-            }
+            {"role": "user", "content": text}
         ],
         "max_tokens": 1500,
-        "temperature": 0.7
+        "temperature": 0.7,
     }
     
     async with httpx.AsyncClient(timeout=60.0) as client:
@@ -31,11 +27,11 @@
         data = r.json()
         return data["choices"][0]["message"]["content"]
 
+
 async def vision_extract_meal_bytes(
     data: bytes, mime: str | None, memo: str | None = None
 ) -> str:
-    """画像バイナリを base64 で直接 OpenAI に渡して食事内容を短く要約
-
+    """画像バイナリを base64 データURLで OpenAI に渡して食事内容を短く要約。
     メモがある場合はプロンプトに含める。"""
     if not settings.OPENAI_API_KEY:
         return "（OPENAI_API_KEY が未設定です）"
@@ -44,6 +40,7 @@
         "Authorization": f"Bearer {settings.OPENAI_API_KEY}",
         "Content-Type": "application/json",
     }
+
     instruction = (
         "この食事写真を短い日本語テキストで説明してください。"
         "写っている料理名を端的に列挙してください。"
@@ -53,30 +50,24 @@
     )
 
     content = [
-        {"type": "input_text", "text": instruction}
+        {"type": "text", "text": instruction}
     ]
-
     if memo:
-        content.append({"type": "input_text", "text": f"ユーザーのメモ: {memo}"})
+        content.append({"type": "text", "text": f"ユーザーのメモ: {memo}"})
 
     b64 = base64.b64encode(data).decode("utf-8")
     content.append(
         {
-<<<<<<< HEAD
             "type": "image_url",
             "image_url": {
                 "url": f"data:{mime or 'image/jpeg'};base64,{b64}"
             },
-=======
-            "type": "input_image",
-            "image_url": f"data:{mime or 'image/jpeg'};base64,{b64}",
->>>>>>> ce998f5c
         }
     )
 
-    # Chat Completions API with Vision形式に修正
     body = {
-        "model": "gpt-4o",  # Vision対応モデルを明示的に指定
+        # Vision 対応モデル（必要に応じて settings 側で管理してもOK）
+        "model": "gpt-4o",
         "messages": [{"role": "user", "content": content}],
         "max_tokens": 500,
         "temperature": 0.3,
